--- conflicted
+++ resolved
@@ -2,7 +2,7 @@
 
 use axum::{
   extract::{self, Query, State},
-  response::Response,
+  // response::Response,
   Json,
 };
 use client::{TeeProof, TeeProofData};
@@ -64,7 +64,6 @@
 
   let tee_proof = TeeProof::from_manifest(&payload.manifest);
 
-<<<<<<< HEAD
   Ok(Json(tee_proof))
 }
 
@@ -90,11 +89,6 @@
       }
     },
     Err(_) => Value::Null,
-=======
-  let tee_proof = TeeProof {
-    data:      TeeProofData { manifest_hash: "todo".to_string().into_bytes() },
-    signature: "sign(hash(ProxyProofData))".to_string(),
->>>>>>> d3152471
   };
 
   ManifestResponse { status, version, message, headers, body: ResponseBody { json: body } }
