[workspace.package]
name   ="webprover"
edition="2021"

[workspace]
members =["client", "client_ios", "client_wasm", "notary", "proofs", "web-prover-core", "tests"]
resolver="2"

[workspace.metadata]
# https://github.com/pluto/web-prover-circuits/releases
web_prover_circuits_version="0.10.0"

[workspace.dependencies]
# Local re-exporting
client         ={ path="client" }
proofs         ={ path="proofs" }
notary         ={ path="notary" }
web-prover-core={ path="web-prover-core" }
# Serde
serde     ={ version="1.0.204", features=["derive"] }
serde_json="1.0.120"
# Logging
tracing="0.1.40"
tracing-subscriber={ version="0.3.18", features=["env-filter"] }
tlsn-verifier={ git="https://github.com/tlsnotary/tlsn.git", tag="v0.1.0-alpha.4" }
tlsn-prover={ git="https://github.com/tlsnotary/tlsn.git", tag="v0.1.0-alpha.4", features=[
  "tracing",
] }
tlsn-core={ git="https://github.com/tlsnotary/tlsn.git", tag="v0.1.0-alpha.4" }
tls-client={ git="https://github.com/tlsnotary/tlsn.git", tag="v0.1.0-alpha.4", package="tlsn-tls-client" }

tls-client2       ={ git="https://github.com/pluto/tls-origo-legacy", package="tls-client" }
tls-core          ={ git="https://github.com/pluto/tls-origo-legacy", package="tls-core" }
rayon             ="1.10.0"
wasm-bindgen-rayon="=1.2.1"
futures           ="0.3"

caratls_ekm_server                          ={ git="https://github.com/pluto/caratls.git", rev="2f4631af7400eafec7a533b72d1d460fa5a66db3" }
caratls_ekm_google_confidential_space_server={ git="https://github.com/pluto/caratls.git", rev="2f4631af7400eafec7a533b72d1d460fa5a66db3" }
caratls_ekm_client                          ={ git="https://github.com/pluto/caratls.git", rev="2f4631af7400eafec7a533b72d1d460fa5a66db3" }
caratls_ekm_google_confidential_space_client={ git="https://github.com/pluto/caratls.git", rev="2f4631af7400eafec7a533b72d1d460fa5a66db3" }

# CLI
clap={ version="4.5.13", features=["derive"] }
# errors
thiserror="1.0.61"

# HTTP
hyper         ={ version="1.6", features=["full"] }
hyper-util    ={ version="0.1", features=["full"] }
http-body-util="0.1"

# Async
tokio       ={ version="1.39.1", features=["full"] }
tokio-util  ={ version="0.7" }
tokio-rustls={ version="0.26.0", default-features=false, features=["logging", "tls12"] }

# circuits witness generator
web-proof-circuits-witness-generator={ git="https://github.com/pluto/web-prover-circuits", rev="0a09df087612d45fa3b0d5914d93c72417edb58b" }

uuid       ={ version="1.10.0", default-features=false, features=["v4", "serde"] }
derive_more={ version="2.0.1", features=["full"] }
num-bigint ="0.4"
ff         ={ version="0.13", default-features=false, features=["derive"] }
tiny-keccak={ version="2.0.2", features=["keccak"] }
url        ="2.5.4"

<<<<<<< HEAD
tracing-test="0.2.5"

[package]
name   ="webprover"
edition="2021"

[[bin]]
name="mock_server"
path="bin/mock_server.rs"

[dependencies]
# Dependancies for the binaries

hyper         ={ workspace=true }
hyper-util    ={ workspace=true }
http-body-util={ workspace=true }
pki-types     ={ package="rustls-pki-types", version="1.7" }
rustls        ={ version="0.23.11", default-features=false, features=["logging", "tls12", "std", "ring"] }
rustls-pemfile={ version="2.0.0" }
tokio         ={ workspace=true }
tokio-rustls  ={ workspace=true }
serde_json    ={ workspace=true }

=======
>>>>>>> 21e76d16
[profile.dev]
opt-level      =1
split-debuginfo="unpacked"
incremental    =true

[profile.release]
opt-level    =0
lto          =false
codegen-units=1
panic        ="abort"
strip        =true
debug        =true    # Propagate more information up through FFI

# [patch."https://github.com/pluto/web-prover-circuits"]
# web-proof-circuits-witness-generator={ path="../web-prover-circuits/witness-generator" }<|MERGE_RESOLUTION|>--- conflicted
+++ resolved
@@ -65,32 +65,6 @@
 tiny-keccak={ version="2.0.2", features=["keccak"] }
 url        ="2.5.4"
 
-<<<<<<< HEAD
-tracing-test="0.2.5"
-
-[package]
-name   ="webprover"
-edition="2021"
-
-[[bin]]
-name="mock_server"
-path="bin/mock_server.rs"
-
-[dependencies]
-# Dependancies for the binaries
-
-hyper         ={ workspace=true }
-hyper-util    ={ workspace=true }
-http-body-util={ workspace=true }
-pki-types     ={ package="rustls-pki-types", version="1.7" }
-rustls        ={ version="0.23.11", default-features=false, features=["logging", "tls12", "std", "ring"] }
-rustls-pemfile={ version="2.0.0" }
-tokio         ={ workspace=true }
-tokio-rustls  ={ workspace=true }
-serde_json    ={ workspace=true }
-
-=======
->>>>>>> 21e76d16
 [profile.dev]
 opt-level      =1
 split-debuginfo="unpacked"
