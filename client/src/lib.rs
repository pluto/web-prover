--- conflicted
+++ resolved
@@ -1,9 +1,7 @@
-<<<<<<< HEAD
 mod errors;
-=======
 pub mod errors;
 mod tlsnotary;
->>>>>>> 85986a5c
+
 #[cfg(target_arch = "wasm32")] mod wasm_utils;
 
 use std::collections::HashMap;
