--- conflicted
+++ resolved
@@ -1,9 +1,5 @@
-<<<<<<< HEAD
-use std::{collections::HashMap, io::Write, path::PathBuf, str::FromStr};
-=======
 #![feature(internal_output_capture)]
 use std::{collections::HashMap, path::PathBuf, str::FromStr};
->>>>>>> a023cd08
 
 use circom::CircomCircuit;
 use ff::Field;
@@ -14,14 +10,6 @@
   supernova::{snark::CompressedSNARK, PublicParams, TrivialCircuit},
   traits::{Engine, Group},
 };
-<<<<<<< HEAD
-=======
-use circom::{CircomCircuit, CircomInput};
-use compress::CompressedVerifier;
-use ff::{Field, PrimeField};
-use num_bigint::BigInt;
-use program::ProgramOutput;
->>>>>>> a023cd08
 use serde::{Deserialize, Serialize};
 use serde_json::Value;
 #[cfg(feature = "timing")] use tracing::trace;
@@ -47,58 +35,10 @@
 
 pub type F<G> = <G as Group>::Scalar;
 
-<<<<<<< HEAD
 pub fn compute_web_proof(program_data: &ProgramData<Online, Expanded>) -> Vec<u8> {
   let recursive_snark = program::run(program_data);
   // TODO: Unecessary 2x generation of pk,vk, but it is cheap. Refactor later if need be!
   let proof = program::compress_proof(&recursive_snark, &program_data.public_params);
   let serialized_proof = proof.serialize_and_compress();
   serialized_proof.0
-=======
-pub type C1 = CircomCircuit;
-pub type C2 = TrivialCircuit<F<G2>>;
-
-const TEST_JSON: &str = include_str!("../examples/aes_fold.json");
-
-#[derive(Clone, Debug, Deserialize, Serialize)]
-pub struct ProgramData {
-  pub r1cs_types:              Vec<R1CSType>,
-  pub witness_generator_types: Vec<WitnessGeneratorType>,
-  pub rom:                     Vec<u64>,
-  pub initial_public_input:    Vec<u64>,
-  pub private_input:           HashMap<String, Value>, /* TODO: We should probably just make
-                                                        * this a vec here */
-  pub witnesses:               Vec<Vec<F<G1>>>,
-}
-
-#[derive(Clone, Debug, Serialize, Deserialize)]
-pub enum R1CSType {
-  #[serde(rename = "file")]
-  File { path: PathBuf },
-  #[serde(rename = "raw")]
-  Raw(Vec<u8>),
-}
-
-#[derive(Clone, Debug, Serialize, Deserialize)]
-pub enum WitnessGeneratorType {
-  #[serde(rename = "wasm")]
-  Wasm { path: String, wtns_path: String },
-  #[serde(rename = "circom-witnesscalc")]
-  CircomWitnesscalc { path: String },
-  #[serde(rename = "browser")] // TODO: Can we merge this with Raw?
-  Browser,
-  #[serde(rename = "mobile")]
-  Mobile { circuit: String },
-  #[serde(skip)]
-  Raw(Vec<u8>), // TODO: Would prefer to not alloc here, but i got lifetime hell lol
-  #[serde(skip)]
-  RustWitness(fn(&str) -> Vec<F<G1>>),
-}
-
-pub fn get_compressed_proof(program_data: ProgramData) -> Vec<u8> {
-  let program_output = program::run(&program_data);
-  let compressed_verifier = CompressedVerifier::from(program_output);
-  let serialized_compressed_verifier = compressed_verifier.serialize_and_compress();
-  serialized_compressed_verifier.proof.0
->>>>>>> a023cd08
 }