--- conflicted
+++ resolved
@@ -26,7 +26,6 @@
 use ws_stream_wasm::WsMeta;
 
 use crate::{
-<<<<<<< HEAD
   circuits::*,
   config,
   config::{NotaryMode, ProvingData},
@@ -34,11 +33,7 @@
   origo::SignBody,
   tls::decrypt_tls_ciphertext,
   tls_client_async2::bind_client,
-  Proof,
-=======
-  circuits::*, config, config::ProvingData, errors, origo::SignBody, tls::decrypt_tls_ciphertext,
-  tls_client_async2::bind_client, OrigoProof,
->>>>>>> d8c81d51
+  OrigoProof,
 };
 
 // #[wasm_bindgen(getter_with_clone)]
@@ -225,7 +220,6 @@
 
   let (_, ws_stream) = WsMeta::connect(wss_url.to_string(), None).await?;
 
-<<<<<<< HEAD
   // Either bind client to TEE TLS connection or plain websocket connection
   let (mut client_tls_conn, tls_fut) = if config.mode == NotaryMode::TEE {
     let tee_tls_connector = TeeTlsConnector::new("example.com"); // TODO example.com
@@ -234,9 +228,6 @@
   } else {
     bind_client(ws_stream.into_io(), client)
   };
-=======
-  let (client_tls_conn, tls_fut) = bind_client(ws_stream.into_io(), client);
->>>>>>> d8c81d51
 
   let client_tls_conn = unsafe { FuturesIo::new(client_tls_conn) };
 
