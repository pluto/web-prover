[package]
name   ="notary"
version="0.1.0"
edition="2021"
build  ="build.rs"

[dependencies]
client-side-prover={ git="https://github.com/pluto/client-side-prover", rev="8e7eb839e901dcee416179116bb0f9c4f7ae683c" }
proofs={ path="../proofs", package="proofs" }
client={ path="../client", package="client" }
hyper={ workspace=true, features=["client", "http1", "server"] }
hyper-util={ workspace=true }
serde={ workspace=true }
serde_json.workspace=true
rustls={ version="0.23.11", default-features=false, features=["logging", "tls12", "std", "ring"] }
tokio={ workspace=true }
tokio-util={ workspace=true, features=["compat"] }
tracing={ workspace=true }
tracing-subscriber={ workspace=true }
futures={ workspace=true }
futures-util="0.3.30"
tokio-rustls={ workspace=true, features=["ring"] }
tower-http={ version="0.5.2", features=["cors"] }
tower-service="0.3.2"
rustls-pemfile="2.1.2"
tlsn-verifier={ workspace=true }
tokio-tungstenite={ version="0.23.1", features=["stream"] }
ws_stream_tungstenite={ git="https://github.com/pluto/ws_stream_tungstenite.git", branch="latest", features=[
  "tokio",
] }
nom="7.0"

async-trait     ="0.1.67"
axum            ={ version="0.7", features=["ws", "json"] }
axum-core       ="0.4"
eyre            ="0.6.8"
p256            ="0.13"
base64          ="0.21.0"
http            ="1.1"
sha1            ="0.10"
config          ="0.14.0"
clap            ={ workspace=true }
rustls-acme     ={ version="0.10", default-features=false, features=["ring", "tokio"] }
tokio-stream    ={ version="0.1", features=["net"] }
thiserror       ={ workspace=true }
hex             ="0.4"
tls-parser      ="0.12.0"
rs_merkle       ="1.4.2"
alloy-primitives={ version="0.8.2", features=["k256"] }
k256            ={ version="0.13.3", features=["ecdsa"] }

tls-client2={ workspace=true }
<<<<<<< HEAD

caratls_ekm_server                          ={ workspace=true }
caratls_ekm_google_confidential_space_server={ workspace=true }
=======
caratls    ={ workspace=true }
>>>>>>> 00dc86b6

[dev-dependencies]
tower="0.4.13"

[build-dependencies]
cargo_metadata = "0.19.1"<|MERGE_RESOLUTION|>--- conflicted
+++ resolved
@@ -50,16 +50,9 @@
 k256            ={ version="0.13.3", features=["ecdsa"] }
 
 tls-client2={ workspace=true }
-<<<<<<< HEAD
 
 caratls_ekm_server                          ={ workspace=true }
 caratls_ekm_google_confidential_space_server={ workspace=true }
-=======
-caratls    ={ workspace=true }
->>>>>>> 00dc86b6
 
 [dev-dependencies]
-tower="0.4.13"
-
-[build-dependencies]
-cargo_metadata = "0.19.1"+tower="0.4.13"