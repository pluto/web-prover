name: client_ios

concurrency:
  group: ${{ github.workflow }}-${{ github.ref }}
  cancel-in-progress: true

on:
  push:
    branches: [ "main" ]
  pull_request:
    branches: [ "main" ]

jobs:
  build:
    name: client_ios
    runs-on: macos-latest

    env:
      CARGO_TERM_COLOR: always

    steps:
      - uses: actions/checkout@v4

      - name: Install Rust toolchain and target
        run: |
          rustup toolchain install nightly-2024-10-28 --profile minimal --no-self-update
          rustup component add rust-src --toolchain nightly-2024-10-28
          rustup target add aarch64-apple-ios --toolchain nightly-2024-10-28
          rustup target add aarch64-apple-ios-sim --toolchain nightly-2024-10-28

      # TODO: do we need llvm for this?
      - name: Install LLVM and Clang to support 'ring' crate and protobuf for witnesscalc
        run: |
          brew install llvm@18 # https://formulae.brew.sh/formula/llvm#default
          echo /opt/homebrew/opt/llvm@18/bin >> $GITHUB_PATH
          brew install protobuf

      - name: Download prebuilt web-prover-circuits artifact
        run: |
<<<<<<< HEAD
          curl -L -o circuits.zip https://github.com/pluto/web-prover-circuits/releases/download/v0.2.3/circom-artifacts-v0.2.3.zip
=======
          curl -L -o circuits.zip https://github.com/pluto/web-prover-circuits/releases/latest/download/circom-artifacts-v0.2.3.zip
>>>>>>> 07c7a247
          unzip -o circuits.zip -d proofs/web_proof_circuits

      - name: compile iOS
        run: |
          make ios

      - uses: actions/upload-artifact@v4
        with:
          name: "libclient_ios.a"
          path: "target/aarch64-apple-ios/release/libclient_ios.a"

      - uses: actions/upload-artifact@v4
        with:
          name: "libclient_ios_sim.a"
          path: "target/aarch64-apple-ios-sim/release/libclient_ios.a"

      - uses: actions/upload-artifact@v4
        with:
          name: "libclient_ios.h"
          path: "target/aarch64-apple-ios/release/libclient_ios.h"

      - uses: actions/upload-artifact@v4
        with:
          name: "libclient_ios.xcframework"
          path: "target/aarch64-apple-ios/release/libclient_ios.xcframework"<|MERGE_RESOLUTION|>--- conflicted
+++ resolved
@@ -37,11 +37,7 @@
 
       - name: Download prebuilt web-prover-circuits artifact
         run: |
-<<<<<<< HEAD
           curl -L -o circuits.zip https://github.com/pluto/web-prover-circuits/releases/download/v0.2.3/circom-artifacts-v0.2.3.zip
-=======
-          curl -L -o circuits.zip https://github.com/pluto/web-prover-circuits/releases/latest/download/circom-artifacts-v0.2.3.zip
->>>>>>> 07c7a247
           unzip -o circuits.zip -d proofs/web_proof_circuits
 
       - name: compile iOS
