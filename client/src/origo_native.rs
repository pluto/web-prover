use std::{ops::Deref, sync::Arc};

use caratls::client::TeeTlsConnector;
use futures::{channel::oneshot, AsyncWriteExt};
use http_body_util::{BodyExt, Full};
use hyper::{body::Bytes, Request, StatusCode};
use proofs::{
  program::{
    self,
    data::{Expanded, NotExpanded, Offline, Online, ProgramData},
    manifest::{
      EncryptionInput, NIVCRom, NivcCircuitInputs, Request as ManifestRequest,
      Response as ManifestResponse, TLSEncryption,
    },
  },
  proof::FoldingProof,
  F, G1, G2,
};
use tls_client2::origo::OrigoConnection;
use tokio_util::compat::{FuturesAsyncReadCompatExt, TokioAsyncReadCompatExt};
use tracing::debug;

use crate::{
<<<<<<< HEAD
  circuits::*,
  config::{self, NotaryMode},
  errors::ClientErrors,
  origo::SignBody,
  tls::decrypt_tls_ciphertext,
  Proof,
=======
  circuits::*, config, errors::ClientErrors, origo::SignBody, tls::decrypt_tls_ciphertext,
  OrigoProof,
>>>>>>> d8c81d51
};

/// Runs TLS proxy and generates NIVC proof
/// - runs TLS proxy to get TLS transcripts
/// - calls proxy to sign witness data
/// - decrypts TLS ciphertext in [`tls_client2::backend::origo::WitnessData`]
/// - takes TLS transcripts along with client [`Manifest`] and generates NIVC [`Proof`]
pub async fn proxy_and_sign_and_generate_proof(
  config: config::Config,
  proving_params: Option<Vec<u8>>,
) -> Result<OrigoProof, ClientErrors> {
  let mut origo_conn = proxy(config.clone(), config.session_id.clone()).await?;

  let sb = SignBody {
    handshake_server_iv:  hex::encode(
      origo_conn.secret_map.get("Handshake:server_iv").unwrap().clone(),
    ),
    handshake_server_key: hex::encode(
      origo_conn.secret_map.get("Handshake:server_key").unwrap().clone(),
    ),
  };

  let _sign_data = crate::origo::sign(config.clone(), config.session_id.clone(), sb).await;

  let witness = origo_conn.to_witness_data();

  // decrypt TLS ciphertext for request and response and create NIVC inputs
  let TLSEncryption { request: request_inputs, response: response_inputs } =
    decrypt_tls_ciphertext(&witness)?;

  // generate NIVC proofs for request and response
  // TODO (tracy): cloning proving params here is likely quite expensive.
  let manifest = config.proving.manifest.unwrap();
  let (request_proof, response_proof) = rayon::join(
    || {
      construct_request_program_data_and_proof(
        &manifest.request,
        request_inputs,
        proving_params.clone().unwrap(),
      )
    },
    || {
      construct_response_program_data_and_proof(
        &manifest.response,
        response_inputs,
        proving_params.clone().unwrap(),
      )
    },
  );

  // TODO(Sambhav): handle request and response into one proof
  Ok(OrigoProof { request: request_proof?, response: Some(response_proof?) })
}

/// generates NIVC proof from [`ProgramData`]
/// - run NIVC recursive proving
/// - run CompressedSNARK to compress proof
/// - serialize proof
fn generate_proof(
  program_data: ProgramData<Online, Expanded>,
) -> Result<FoldingProof<Vec<u8>, String>, ClientErrors> {
  debug!("starting recursive proving");
  let program_output = program::run(&program_data)?;

  debug!("starting proof compression");
  let compressed_snark_proof = program::compress_proof_no_setup(
    &program_output,
    &program_data.public_params,
    program_data.vk_digest_primary,
    program_data.vk_digest_secondary,
  )?;
  Ok(compressed_snark_proof.serialize())
}

/// creates NIVC proof from TLS transcript and [`Manifest`] config
///
/// # Arguments
/// - `manifest` - [`Manifest`] config containing proof and circuit information
/// - `inputs` - TLS transcript inputs
///
/// # Returns
/// - `CompressedSNARKProof` - NIVC proof
///
/// # Details
/// - generates NIVC ROM from [`Manifest`] config for request and response
/// - get circuit [`SetupData`] containing circuit R1CS and witness generator files according to
///   input sizes
/// - create consolidate [`ProgramData`]
/// - expand private inputs into fold inputs as per circuits
fn construct_request_program_data_and_proof(
  manifest_request: &ManifestRequest,
  inputs: EncryptionInput,
  proving_params: Vec<u8>,
) -> Result<FoldingProof<Vec<u8>, String>, ClientErrors> {
  debug!("Setting up request's `PublicParams`... (this may take a moment)");
  let setup_data = construct_setup_data();

  let NivcCircuitInputs { fold_inputs, private_inputs, initial_nivc_input } =
    manifest_request.build_inputs(&inputs);
  let NIVCRom { circuit_data, rom } = manifest_request.build_rom();

  debug!("Generating request's `ProgramData`...");
  let program_data = ProgramData::<Offline, NotExpanded> {
    public_params: proving_params,
    vk_digest_primary: F::<G1>::from(0),
    vk_digest_secondary: F::<G2>::from(0),
    setup_data,
    rom,
    rom_data: circuit_data,
    initial_nivc_input: initial_nivc_input.clone(),
    inputs: (private_inputs, fold_inputs),
    witnesses: vec![vec![F::<G1>::from(0)]],
  }
  .into_online()?
  .into_expanded()?;

  debug!("starting request recursive proving");
  let proof = generate_proof(program_data)?;

  Ok(proof)
}

/// takes TLS transcripts and [`ProvingData`] and generates NIVC [`ProgramData`] for request and
/// response separately
/// - decrypts TLS ciphertext in [`WitnessData`]
/// - generates NIVC ROM from [`Manifest`] config for request and response
/// - get circuit [`SetupData`] containing circuit R1CS and witness generator files according to
///   input sizes
/// - create consolidate [`ProgramData`]
/// - expand private inputs into fold inputs as per circuits
fn construct_response_program_data_and_proof(
  manifest_response: &ManifestResponse,
  inputs: EncryptionInput,
  proving_params: Vec<u8>,
) -> Result<FoldingProof<Vec<u8>, String>, ClientErrors> {
  debug!("Setting up response's `PublicParams`... (this may take a moment)");
  let setup_data = construct_setup_data();

  let NivcCircuitInputs { private_inputs, fold_inputs, initial_nivc_input } =
    manifest_response.build_inputs(inputs)?;
  let NIVCRom { circuit_data, rom } = manifest_response.build_rom();

  debug!("Generating response's `ProgramData`...");
  let program_data = ProgramData::<Offline, NotExpanded> {
    public_params: proving_params,
    vk_digest_primary: F::<G1>::from(0),
    vk_digest_secondary: F::<G2>::from(0),
    setup_data,
    rom,
    rom_data: circuit_data,
    initial_nivc_input,
    inputs: (private_inputs, fold_inputs),
    witnesses: vec![vec![F::<G1>::from(0)]],
  }
  .into_online()?
  .into_expanded()?;

  debug!("starting response recursive proving");
  let proof = generate_proof(program_data)?;

  Ok(proof)
}

/// we want to be able to specify somewhere in here what cipher suite to use.
/// Perhapse the config object should have this information.
pub(crate) async fn proxy(
  config: config::Config,
  session_id: String,
) -> Result<tls_client2::origo::OrigoConnection, ClientErrors> {
  let root_store = crate::tls::tls_client2_default_root_store();

  let client_config = tls_client2::ClientConfig::builder()
    .with_safe_defaults()
    .with_root_certificates(root_store)
    .with_no_client_auth();

  let origo_conn = Arc::new(std::sync::Mutex::new(OrigoConnection::new()));
  let client = tls_client2::ClientConnection::new(
    Arc::new(client_config),
    Box::new(tls_client2::RustCryptoBackend13::new(origo_conn.clone())),
    tls_client2::ServerName::try_from(config.target_host()?.as_str()).unwrap(),
  )?;

  let client_notary_config = rustls::ClientConfig::builder()
    .with_root_certificates(crate::tls::rustls_default_root_store())
    .with_no_client_auth();

  let notary_connector =
    tokio_rustls::TlsConnector::from(std::sync::Arc::new(client_notary_config));

  let notary_socket =
    tokio::net::TcpStream::connect((config.notary_host.clone(), config.notary_port)).await?;

  let notary_tls_socket = notary_connector
    .connect(rustls::pki_types::ServerName::try_from(config.notary_host.clone())?, notary_socket)
    .await?;

  let notary_tls_socket = hyper_util::rt::TokioIo::new(notary_tls_socket);
  let (mut request_sender, connection) =
    hyper::client::conn::http1::handshake(notary_tls_socket).await?;
  let connection_task = tokio::spawn(connection.without_shutdown());

  // TODO build sanitized query
  let request: Request<Full<Bytes>> = hyper::Request::builder()
    .uri(format!(
      "https://{}:{}/v1/{}?session_id={}&target_host={}&target_port={}",
      config.notary_host.clone(),
      config.notary_port.clone(),
      if config.mode == NotaryMode::TEE { "tee" } else { "origo" },
      session_id.clone(),
      config.target_host()?,
      config.target_port()?,
    ))
    .method("GET")
    .header("Host", config.notary_host.clone())
    .header("Connection", "Upgrade")
    .header("Upgrade", "TCP")
    .body(http_body_util::Full::default())
    .unwrap();

  let response = request_sender.send_request(request).await?;
  assert!(response.status() == hyper::StatusCode::SWITCHING_PROTOCOLS);

  // Claim back the TLS socket after the HTTP to TCP upgrade is done
  let hyper::client::conn::http1::Parts { io: notary_tls_socket, .. } = connection_task.await??;

  // TODO notary_tls_socket needs to implement futures::AsyncRead/Write, find a better wrapper here
  let notary_tls_socket = hyper_util::rt::TokioIo::new(notary_tls_socket);

  // Either bind client to TEE TLS connection or plain TLS connection
  let (client_tls_conn, tls_fut) = if config.mode == NotaryMode::TEE {
    let tee_tls_connector = TeeTlsConnector::new("example.com"); // TODO example.com
    let tee_tls_stream = tee_tls_connector.connect(notary_tls_socket).await?;
    crate::tls_client_async2::bind_client(tee_tls_stream.compat(), client)
  } else {
    crate::tls_client_async2::bind_client(notary_tls_socket.compat(), client)
  };

  // TODO: What do with tls_fut? what do with tls_receiver?
  let (tls_sender, _tls_receiver) = oneshot::channel();
  let handled_tls_fut = async {
    let result = tls_fut.await.unwrap();
    let _ = tls_sender.send(result);
  };
  tokio::spawn(handled_tls_fut);

  let client_tls_conn = hyper_util::rt::TokioIo::new(client_tls_conn.compat());

  let (mut request_sender, connection) =
    hyper::client::conn::http1::handshake(client_tls_conn).await?;

  let (connection_sender, connection_receiver) = oneshot::channel();
  let connection_fut = connection.without_shutdown();
  let handled_connection_fut = async {
    let result = connection_fut.await;
    let _ = connection_sender.send(result);
  };
  tokio::spawn(handled_connection_fut);

  let response = request_sender.send_request(config.to_request()?).await?;

  assert_eq!(response.status(), StatusCode::OK);

  let payload = response.into_body().collect().await?.to_bytes();
  debug!("Response: {:?}", payload);

  // Close the connection to the server
  // TODO this closes the TLS Connection, do we want to maybe close the TCP stream instead?
  let mut client_socket = connection_receiver.await??.io.into_inner().into_inner();
  client_socket.close().await?;

  let origo_conn = origo_conn.lock().unwrap().deref().clone();
  Ok(origo_conn)
}<|MERGE_RESOLUTION|>--- conflicted
+++ resolved
@@ -21,17 +21,12 @@
 use tracing::debug;
 
 use crate::{
-<<<<<<< HEAD
   circuits::*,
   config::{self, NotaryMode},
   errors::ClientErrors,
   origo::SignBody,
   tls::decrypt_tls_ciphertext,
-  Proof,
-=======
-  circuits::*, config, errors::ClientErrors, origo::SignBody, tls::decrypt_tls_ciphertext,
   OrigoProof,
->>>>>>> d8c81d51
 };
 
 /// Runs TLS proxy and generates NIVC proof
