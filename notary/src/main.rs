use std::{
  collections::HashMap,
  fs,
  io::{self},
  sync::{Arc, Mutex},
};

use axum::{
  extract::Request,
  http::StatusCode,
  response::IntoResponse,
  routing::{get, post},
  Router,
};
use errors::NotaryServerError;
use hyper::{body::Incoming, server::conn::http1};
use hyper_util::rt::TokioIo;
use k256::ecdsa::SigningKey as Secp256k1SigningKey;
use p256::{ecdsa::SigningKey, pkcs8::DecodePrivateKey};
use rustls::{
  pki_types::{CertificateDer, PrivateKeyDer},
  ServerConfig,
};
use rustls_acme::{caches::DirCache, AcmeConfig};
use tokio::{io::AsyncWriteExt, net::TcpListener};
use tokio_rustls::{LazyConfigAcceptor, TlsAcceptor};
use tokio_stream::StreamExt;
use tower_http::cors::CorsLayer;
use tower_service::Service;
use tracing::{error, info};
use tracing_subscriber::{layer::SubscriberExt, util::SubscriberInitExt};

mod axum_websocket;
mod config;
mod errors;
mod origo;
mod tcp;
mod tee;
mod tls_parser;
mod tlsn;
mod verifier;
mod websocket_proxy;

struct SharedState {
  notary_signing_key: SigningKey,
  origo_signing_key:  Secp256k1SigningKey,
  tlsn_max_sent_data: usize,
  tlsn_max_recv_data: usize,
  origo_sessions:     Arc<Mutex<HashMap<String, tls_parser::Transcript<tls_parser::Raw>>>>,
  verifier_sessions:  Arc<Mutex<HashMap<String, origo::VerifierInputs>>>,
<<<<<<< HEAD
=======
  verifier:           verifier::Verifier,
  manifest:           Manifest,
>>>>>>> 1266e7e4
}

/// Main entry point for the notary server application.
///
/// This function:
/// 1. Initializes logging with line numbers and environment-based log levels
/// 2. Loads configuration from environment/files
/// 3. Sets up a TLS-enabled HTTP server with either:
///    - Static certificates provided in config, or
///    - Automatic certificate management via ACME/Let's Encrypt
/// 4. Configures routes for notary and proxy services
///
/// # Returns
///
/// Returns `Ok(())` if the server starts and runs successfully, or a `NotaryServerError` if:
/// - Configuration loading fails
/// - TCP listener binding fails
/// - TLS setup fails (either static or ACME)
///
/// # Environment Variables
///
/// * `RUST_LOG` - Controls log level (e.g. "info", "debug")
/// * `GIT_HASH` - Git commit hash (set at build time)
///
/// # Errors
///
/// This function will return an error if:
/// - TCP binding fails
/// - Configuration is invalid
/// - TLS certificate setup fails
///
/// Server startup errors are returned immediately, while runtime errors are logged
/// but don't terminate the server.
#[tokio::main]
async fn main() -> Result<(), NotaryServerError> {
  tracing_subscriber::registry()
    .with(tracing_subscriber::fmt::layer().with_line_number(true))
    .with(tracing_subscriber::EnvFilter::from_default_env()) // set via RUST_LOG=INFO etc
    .init();

  info!("GIT_HASH: {}", env!("GIT_HASH"));

  let _ = rustls::crypto::ring::default_provider().install_default();

  let c = config::read_config();

  let listener = TcpListener::bind(&c.listen).await?;
  info!("Listening on https://{}", &c.listen);

  let shared_state = Arc::new(SharedState {
    notary_signing_key: load_notary_signing_key(&c.notary_signing_key),
    origo_signing_key:  load_origo_signing_key(&c.origo_signing_key),
    tlsn_max_sent_data: c.tlsn_max_sent_data,
    tlsn_max_recv_data: c.tlsn_max_recv_data,
<<<<<<< HEAD
    origo_sessions:     Default::default(),
    verifier_sessions:  Default::default(),
=======
    origo_sessions: Default::default(),
    verifier_sessions: Default::default(),
    verifier: verifier::initialize_verifier().unwrap(),
    // TODO: This is obviously not sufficient, we need richer logic
    // for informing the notary of a valid manifest.
    manifest,
>>>>>>> 1266e7e4
  });

  let router = Router::new()
    .route("/health", get(|| async move { (StatusCode::OK, "Ok").into_response() }))
    .route("/v1/tlsnotary", get(tlsn::notarize))
    .route("/v1/tlsnotary/websocket_proxy", get(websocket_proxy::proxy))
    .route("/v1/origo", get(origo::proxy))
    .route("/v1/tee", get(tee::proxy))
    .route("/v1/origo/sign", post(origo::sign))
    .route("/v1/origo/verify", post(origo::verify))
    .layer(CorsLayer::permissive())
    .with_state(shared_state);

  if !c.server_cert.is_empty() || !c.server_key.is_empty() {
    let _ = listen(listener, router, &c.server_cert, &c.server_key).await;
  } else {
    let _ = acme_listen(listener, router, &c.acme_domain, &c.acme_email).await;
  }
  Ok(())
}

/// Starts an HTTPS server with automatic TLS certificate management via ACME protocol.
///
/// This function sets up an HTTPS server that:
/// 1. Configures automatic certificate provisioning using Let's Encrypt
/// 2. Handles ACME TLS-ALPN-01 challenges for domain validation
/// 3. Manages certificate renewal in the background
/// 4. Serves HTTPS traffic using the obtained certificates
///
/// # Arguments
///
/// * `listener` - TCP listener bound to the server's address
/// * `router` - Axum router containing the HTTP request handlers
/// * `domain` - Domain name for which to obtain certificates
/// * `email` - Contact email address for Let's Encrypt registration
///
/// # Returns
///
/// Returns `Ok(())` if the server starts successfully, or a `NotaryServerError` if:
/// - ACME configuration fails
/// - TLS configuration fails
/// - Server initialization fails
///
/// # Errors
///
/// This function will return an error if:
/// - ACME state initialization fails
/// - TLS configuration fails
/// - Server configuration is invalid
///
/// Connection-level errors and ACME events are logged but do not terminate the server.
/// Certificate renewal errors are handled automatically with exponential backoff.
async fn acme_listen(
  listener: TcpListener,
  router: Router,
  domain: &str,
  email: &str,
) -> Result<(), NotaryServerError> {
  let protocol = Arc::new(http1::Builder::new());

  let mut state = AcmeConfig::new([domain])
    .contact_push(format!("mailto:{}", email))
    .cache(DirCache::new("./rustls_acme_cache")) // TODO make this a config
    .directory_lets_encrypt(true)
    .state();
  let challenge_rustls_config = state.challenge_rustls_config();

  let mut rustls_config =
    ServerConfig::builder().with_no_client_auth().with_cert_resolver(state.resolver());
  rustls_config.alpn_protocols = vec![b"http/1.1".to_vec()];

  tokio::spawn(async move {
    loop {
      match state.next().await {
        Some(result) => match result {
          Ok(ok) => info!("event: {:?}", ok),
          Err(err) => error!("error: {:?}", err),
        },
        None => {
          error!("ACME state stream ended unexpectedly");
        },
      }
    }
  });

  loop {
    let (tcp, _) = match listener.accept().await {
      Ok(connection) => connection,
      Err(e) => {
        error!("Failed to accept connection: {}", e);
        continue;
      },
    };
    let challenge_rustls_config = challenge_rustls_config.clone();
    let rustls_config = rustls_config.clone();
    let tower_service = router.clone();
    let protocol = protocol.clone();

    tokio::spawn(async move {
      let start_handshake = match LazyConfigAcceptor::new(Default::default(), tcp).await {
        Ok(handshake) => handshake,
        Err(e) => {
          error!("Failed to initialize TLS handshake: {}", e);
          return;
        },
      };

      if rustls_acme::is_tls_alpn_challenge(&start_handshake.client_hello()) {
        info!("received TLS-ALPN-01 validation request");
        let mut tls = match start_handshake.into_stream(challenge_rustls_config).await {
          Ok(stream) => stream,
          Err(e) => {
            error!("Failed to establish TLS-ALPN challenge stream: {}", e);
            return;
          },
        };
        if let Err(e) = tls.shutdown().await {
          error!("Failed to shutdown TLS-ALPN challenge connection: {}", e);
        }
      } else {
        let tls = match start_handshake.into_stream(Arc::new(rustls_config)).await {
          Ok(stream) => stream,
          Err(e) => {
            error!("Failed to establish TLS stream: {}", e);
            return;
          },
        };
        let io = TokioIo::new(tls);
        let hyper_service = hyper::service::service_fn(move |request: Request<Incoming>| {
          tower_service.clone().call(request)
        });
        if let Err(e) = protocol.serve_connection(io, hyper_service).with_upgrades().await {
          error!("Connection error: {}", e);
        }
      }
    });
  }
}

/// Starts a TLS-enabled HTTP server using provided certificates.
///
/// This function creates a TLS-enabled HTTP server that:
/// 1. Loads certificates and private key from the filesystem
/// 2. Configures TLS with HTTP/1.1 ALPN support
/// 3. Accepts incoming TLS connections in an infinite loop
/// 4. Spawns a new task for each connection to handle HTTP requests
///
/// # Arguments
///
/// * `listener` - TCP listener bound to the server's address
/// * `router` - Axum router containing the HTTP request handlers
/// * `server_cert_path` - Path to the TLS certificate file in PEM format
/// * `server_key_path` - Path to the private key file in PEM format
///
/// # Returns
///
/// Returns `Ok(())` if the server starts successfully, or a `NotaryServerError` if:
/// - Certificate files cannot be loaded
/// - Private key cannot be loaded
/// - TLS server configuration fails
///
/// # Errors
///
/// This function will return an error if:
/// - Certificate or private key files cannot be read
/// - TLS configuration fails
/// - Server configuration is invalid
///
/// Connection-level errors are logged but do not terminate the server.
async fn listen(
  listener: TcpListener,
  router: Router,
  server_cert_path: &str,
  server_key_path: &str,
) -> Result<(), NotaryServerError> {
  let protocol = Arc::new(http1::Builder::new());

  info!("Using {} and {}", server_cert_path, server_key_path);
  let certs = match load_certs(server_cert_path) {
    Ok(certs) => certs,
    Err(e) => {
      error!("Failed to load certificates: {}", e);
      return Err(NotaryServerError::CertificateError(e.to_string()));
    },
  };

  let key = match load_private_key(server_key_path) {
    Ok(key) => key,
    Err(e) => {
      error!("Failed to load private key: {}", e);
      return Err(NotaryServerError::CertificateError(e.to_string()));
    },
  };

  let server_config =
    match ServerConfig::builder().with_no_client_auth().with_single_cert(certs, key) {
      Ok(config) => {
        let mut config = config;
        config.alpn_protocols = vec![b"http/1.1".to_vec()];
        config
      },
      Err(e) => {
        error!("Failed to create server config: {}", e);
        return Err(NotaryServerError::ServerConfigError(e.to_string()));
      },
    };

  let tls_acceptor = TlsAcceptor::from(Arc::new(server_config));

  loop {
    let (tcp_stream, _) = match listener.accept().await {
      Ok(connection) => connection,
      Err(e) => {
        error!("Failed to accept connection: {}", e);
        continue;
      },
    };
    let tls_acceptor = tls_acceptor.clone();
    let tower_service = router.clone();
    let protocol = protocol.clone();

    tokio::spawn(async move {
      match tls_acceptor.accept(tcp_stream).await {
        Ok(tls_stream) => {
          let io = TokioIo::new(tls_stream);
          let hyper_service = hyper::service::service_fn(move |request: Request<Incoming>| {
            tower_service.clone().call(request)
          });
          if let Err(e) = protocol.serve_connection(io, hyper_service).with_upgrades().await {
            error!("Connection error: {}", e);
          }
        },
        Err(err) => {
          error!("TLS acceptance error: {}", err);
        },
      }
    });
  }
}

fn load_certs(filename: &str) -> io::Result<Vec<CertificateDer<'static>>> {
  let certfile =
    fs::File::open(filename).map_err(|e| error(format!("failed to open {}: {}", filename, e)))?;
  let mut reader = io::BufReader::new(certfile);
  rustls_pemfile::certs(&mut reader).collect()
}

fn load_private_key(filename: &str) -> io::Result<PrivateKeyDer<'static>> {
  let keyfile =
    fs::File::open(filename).map_err(|e| error(format!("failed to open {}: {}", filename, e)))?;
  let mut reader = io::BufReader::new(keyfile);
  rustls_pemfile::private_key(&mut reader).map(|key| key.unwrap())
}

fn error(err: String) -> io::Error { io::Error::new(io::ErrorKind::Other, err) }

pub fn load_notary_signing_key(private_key_pem_path: &str) -> SigningKey {
  SigningKey::read_pkcs8_pem_file(private_key_pem_path).unwrap()
}

pub fn load_origo_signing_key(private_key_pem_path: &str) -> Secp256k1SigningKey {
  let raw = fs::read_to_string(private_key_pem_path).unwrap();
  Secp256k1SigningKey::from_pkcs8_pem(&raw).unwrap()
}<|MERGE_RESOLUTION|>--- conflicted
+++ resolved
@@ -48,11 +48,7 @@
   tlsn_max_recv_data: usize,
   origo_sessions:     Arc<Mutex<HashMap<String, tls_parser::Transcript<tls_parser::Raw>>>>,
   verifier_sessions:  Arc<Mutex<HashMap<String, origo::VerifierInputs>>>,
-<<<<<<< HEAD
-=======
   verifier:           verifier::Verifier,
-  manifest:           Manifest,
->>>>>>> 1266e7e4
 }
 
 /// Main entry point for the notary server application.
@@ -107,17 +103,9 @@
     origo_signing_key:  load_origo_signing_key(&c.origo_signing_key),
     tlsn_max_sent_data: c.tlsn_max_sent_data,
     tlsn_max_recv_data: c.tlsn_max_recv_data,
-<<<<<<< HEAD
-    origo_sessions:     Default::default(),
-    verifier_sessions:  Default::default(),
-=======
     origo_sessions: Default::default(),
     verifier_sessions: Default::default(),
     verifier: verifier::initialize_verifier().unwrap(),
-    // TODO: This is obviously not sufficient, we need richer logic
-    // for informing the notary of a valid manifest.
-    manifest,
->>>>>>> 1266e7e4
   });
 
   let router = Router::new()
