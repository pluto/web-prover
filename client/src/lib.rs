--- conflicted
+++ resolved
@@ -1,34 +1,17 @@
 #[cfg(not(target_arch = "wasm32"))] mod prover;
-<<<<<<< HEAD
 #[cfg(target_arch = "wasm32")] mod prover_wasm32;
 
 pub mod config;
 pub mod errors;
 
 use config::ClientType;
-=======
-#[cfg(not(target_arch = "wasm32"))]
-use prover::setup_connection;
-
-#[cfg(target_arch = "wasm32")] mod prover_wasm32;
-#[cfg(target_arch = "wasm32")]
-use prover_wasm32::setup_connection;
-
-mod config;
-pub mod errors;
-pub use config::Config;
->>>>>>> 60f8cddb
 use hyper::Request;
 use tlsn_core::commitment::CommitmentKind;
 pub use tlsn_core::proof::TlsProof;
 use tlsn_prover::tls::{state::Closed, Prover, ProverConfig};
 use tracing::debug;
 
-<<<<<<< HEAD
 pub async fn prover_inner(mut config: config::Config) -> Result<TlsProof, errors::ClientErrors> {
-=======
-pub async fn prover_inner(mut config: Config) -> Result<TlsProof, errors::ClientErrors> {
->>>>>>> 60f8cddb
   let root_store = default_root_store();
 
   let prover_config = ProverConfig::builder()
@@ -42,7 +25,6 @@
     .build()
     .unwrap();
 
-<<<<<<< HEAD
   #[cfg(target_arch = "wasm32")]
   let prover = prover_wasm32::setup_connection(&mut config, prover_config).await;
 
@@ -51,11 +33,7 @@
     ClientType::Tcp => prover::setup_tcp_connection(&mut config, prover_config).await,
     ClientType::Websocket => prover::setup_websocket_connection(&mut config, prover_config).await,
   };
-
-=======
-  // setup_connection is based on arch (wasm32 vs non-wasm)
-  let prover = setup_connection(&mut config, prover_config).await;
->>>>>>> 60f8cddb
+  
   notarize(prover).await
 }
 
