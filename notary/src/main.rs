--- conflicted
+++ resolved
@@ -38,11 +38,8 @@
 mod errors;
 mod origo;
 mod tcp;
-<<<<<<< HEAD
 mod tee;
-=======
 mod tls_parser;
->>>>>>> d8c81d51
 mod tlsn;
 mod websocket_proxy;
 
