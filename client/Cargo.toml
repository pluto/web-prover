[package]
name   ="client"
version="0.1.0"
edition="2021"
# i think we need this
build="../build.rs"

[features]
websocket=[]

# used in build.rs, activate by setting NOTARY_CA_CERT_PATH as env variable
# used for local development
notary_ca_cert=[]

# Shared dependencies for all targets
[dependencies]
# TLSN
tls-client  ={ workspace=true }
webpki-roots="0.26.1"
pki-types   ={ package="rustls-pki-types", version="1.7" }
cfg-if      ="1.0.0"
# Serde
serde.workspace     =true
serde_json.workspace=true
# Web
url           ="2.5"
hyper         ={ version="0.14", features=["client", "http1"] }
http-body-util="0.1"
# Logging and errors
tracing.workspace           =true
tracing-subscriber.workspace=true
thiserror                   ="1.0.61"
# Async
futures     ="0.3"
futures-util="0.3.28"
# Other
base64="0.22.0"

<<<<<<< HEAD
=======

>>>>>>> 60f8cddb
tokio-util={ version="0.7", features=[
  "compat",
] } # compat is used to work with AsyncRead and AsyncWrite from other crates

[dependencies.uuid]
version         ="1.10.0"
default-features=false
features        =["v4"]

####################################################################################################
# Target-specific configuration
####################################################################################################

#- Non-wasm target configuration ------------------------------------------------------------------#
[target.'cfg(not(target_arch = "wasm32"))'.dependencies]
# Web
hyper-util={ version="0.1", features=["full"] }
# Async
tokio-rustls={ version="0.24", default-features=false, features=["logging", "tls12"] }
tokio       ={ version="1", features=["rt", "rt-multi-thread", "macros", "net", "io-std", "fs"] }
rustls      ={ version="0.21", default-features=false }
# TLSN
tlsn-prover          ={ workspace=true }
tlsn-core            ={ workspace=true }
async-tungstenite    ={ version="0.25.1", features=["async-std-runtime", "async-tls"] }
ws_stream_tungstenite={ version="0.13.0", features=["tokio_io"] }
clap                 ={ version="4.5.13", features=["derive"] }
anyhow               ="1.0.86"

#- Wasm target configuration ----------------------------------------------------------------------#
[target.'cfg(target_arch = "wasm32")'.dependencies]
# Web
hyper-util={ version="0.1", features=["http1"] }
## Use the patched ws_stream_wasm to fix the issue https://github.com/najamelan/ws_stream_wasm/issues/12#issuecomment-1711902958
ws_stream_wasm={ version="0.7.4", git="https://github.com/tlsnotary/ws_stream_wasm", rev="2ed12aad9f0236e5321f577672f309920b2aef51" }
# Serde
serde-wasm-bindgen="0.6.5"

# Other
ring          ={ version="0.17", default-features=false, features=["wasm32_unknown_unknown_js"] }
chrono        ="0.4"
elliptic-curve={ version="0.13.5", features=["pkcs8"] }
getrandom     ={ version="0.2", features=["js"] }
js-sys        ="0.3.64"
p256          ={ version="0.13", features=["pem", "ecdsa"] }
rayon         ="1.5"
# time crate: https://crates.io/crates/time
# NOTE: It is required, otherwise "time not implemented on this platform" error happens right after "!@# 2".
# Probably due to tokio's time feature is used in tlsn-prover?
time={ version="0.3.34", features=["wasm-bindgen"] }
# Used to calculate elapsed time.
web-time="1.0"

web-sys={ version="0.3.4", features=[
  "BinaryType",
  "Blob",
  "ErrorEvent",
  "FileReader",
  "MessageEvent",
  "ProgressEvent",
  "WebSocket",
  "console",
  'Document',
  'HtmlElement',
  'HtmlInputElement',
  'Window',
  'Worker',
  'Headers',
  'Request',
  'RequestInit',
  'RequestMode',
  'Response',
] }

# The `console_error_panic_hook` crate provides better debugging of panics by
# logging them with `console.error`. This is great for development, but requires
# all the `std::fmt` and `std::panicking` infrastructure, so isn't great for
# code size when deploying.
console_error_panic_hook={ version="0.1.7" }
pin-project-lite        ="0.2.4"
wasm-bindgen            ="0.2.87"
wasm-bindgen-futures    ="0.4.37"
wasm-bindgen-rayon      ="1.0"
tracing-subscriber      ={ version="0.3", features=["time", "env-filter"] }
tracing-web             ="0.1.2"

parking_lot={ version="0.12", features=["nightly"] }

strum       ={ version="0.26.1" }
strum_macros="0.26.1"

# TLSN
tlsn-prover={ workspace=true }
tlsn-core  ={ workspace=true }
tls-client ={ workspace=true }

[target.'cfg(target_arch = "wasm32")'.dev-dependencies]
wasm-bindgen-test="0.3.42"

# [package.metadata.wasm-pack.profile.release]
# wasm-opt=false
#---------------------------------------------------------------------------------------------#<|MERGE_RESOLUTION|>--- conflicted
+++ resolved
@@ -35,11 +35,6 @@
 futures-util="0.3.28"
 # Other
 base64="0.22.0"
-
-<<<<<<< HEAD
-=======
-
->>>>>>> 60f8cddb
 tokio-util={ version="0.7", features=[
   "compat",
 ] } # compat is used to work with AsyncRead and AsyncWrite from other crates
