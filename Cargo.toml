[workspace]
<<<<<<< HEAD
members=["client", "client_ios", "client_wasm", "notary", "proofs", "tests"]
=======
members=["client", "client_ios", "client_wasm", "notary", "proofs", "web-prover-core"]
>>>>>>> 773e5882
# members =["client", "client_wasm", "proofs"] # config for wasm32 rust analyzer
# members =["client", "client_ios"] # config for ios rust analyzer
resolver="2"

[workspace.metadata]
# https://github.com/pluto/web-prover-circuits/releases
web_prover_circuits_version="0.10.0"

[workspace.dependencies]
# Local re-exporting
<<<<<<< HEAD
client={ path="client" }
proofs={ path="proofs" }
notary={ path="notary" }
=======
client         ={ path="client" }
proofs         ={ path="proofs" }
web-prover-core={ path="web-prover-core" }
>>>>>>> 773e5882
# Serde
serde     ={ version="1.0.204", features=["derive"] }
serde_json="1.0.120"
# Logging
tracing="0.1.40"
tracing-subscriber={ version="0.3.18", features=["env-filter"] }
tlsn-verifier={ git="https://github.com/tlsnotary/tlsn.git", tag="v0.1.0-alpha.4" }
tlsn-prover={ git="https://github.com/tlsnotary/tlsn.git", tag="v0.1.0-alpha.4", features=[
  "tracing",
] }
tlsn-core={ git="https://github.com/tlsnotary/tlsn.git", tag="v0.1.0-alpha.4" }
tls-client={ git="https://github.com/tlsnotary/tlsn.git", tag="v0.1.0-alpha.4", package="tlsn-tls-client" }

tls-client2       ={ git="https://github.com/pluto/tls-origo-legacy", package="tls-client" }
tls-core          ={ git="https://github.com/pluto/tls-origo-legacy", package="tls-core" }
rayon             ="1.10.0"
wasm-bindgen-rayon="=1.2.1"
futures           ="0.3"

caratls_ekm_server                          ={ git="https://github.com/pluto/caratls.git", rev="2f4631af7400eafec7a533b72d1d460fa5a66db3" }
caratls_ekm_google_confidential_space_server={ git="https://github.com/pluto/caratls.git", rev="2f4631af7400eafec7a533b72d1d460fa5a66db3" }
caratls_ekm_client                          ={ git="https://github.com/pluto/caratls.git", rev="2f4631af7400eafec7a533b72d1d460fa5a66db3" }
caratls_ekm_google_confidential_space_client={ git="https://github.com/pluto/caratls.git", rev="2f4631af7400eafec7a533b72d1d460fa5a66db3" }

# CLI
clap={ version="4.5.13", features=["derive"] }
# errors
thiserror="1.0.61"

# HTTP
hyper         ={ version="1.6", features=["full"] }
hyper-util    ={ version="0.1", features=["full"] }
http-body-util="0.1"

# Async
tokio       ={ version="1.39.1", features=["full"] }
tokio-util  ={ version="0.7" }
tokio-rustls={ version="0.26.0", default-features=false, features=["logging", "tls12"] }

# circuits witness generator
web-proof-circuits-witness-generator={ git="https://github.com/pluto/web-prover-circuits", rev="0a09df087612d45fa3b0d5914d93c72417edb58b" }

uuid       ={ version="1.10.0", default-features=false, features=["v4", "serde"] }
derive_more={ version="2.0.1", features=["full"] }
num-bigint ="0.4"
ff         ={ version="0.13", default-features=false, features=["derive"] }
tiny-keccak={ version="2.0.2", features=["keccak"] }
url        ="2.5.4"

tracing-test="0.2.5"

[package]
name   ="webprover"
edition="2021"

[[bin]]
name="mock_server"
path="bin/mock_server.rs"

[dependencies]
# Dependancies for the binaries

hyper         ={ workspace=true }
hyper-util    ={ workspace=true }
http-body-util={ workspace=true }
pki-types     ={ package="rustls-pki-types", version="1.7" }
rustls        ={ version="0.23.11", default-features=false, features=["logging", "tls12", "std", "ring"] }
rustls-pemfile={ version="2.0.0" }
tokio         ={ workspace=true }
tokio-rustls  ={ workspace=true }
serde_json    ={ workspace=true }

[profile.dev]
opt-level      =1
split-debuginfo="unpacked"
incremental    =true

[profile.release]
opt-level    =0
lto          =false
codegen-units=1
panic        ="abort"
strip        =true
debug        =true    # Propagate more information up through FFI

# [patch."https://github.com/pluto/web-prover-circuits"]
# web-proof-circuits-witness-generator={ path="../web-prover-circuits/witness-generator" }<|MERGE_RESOLUTION|>--- conflicted
+++ resolved
@@ -1,9 +1,5 @@
 [workspace]
-<<<<<<< HEAD
-members=["client", "client_ios", "client_wasm", "notary", "proofs", "tests"]
-=======
 members=["client", "client_ios", "client_wasm", "notary", "proofs", "web-prover-core"]
->>>>>>> 773e5882
 # members =["client", "client_wasm", "proofs"] # config for wasm32 rust analyzer
 # members =["client", "client_ios"] # config for ios rust analyzer
 resolver="2"
@@ -14,15 +10,10 @@
 
 [workspace.dependencies]
 # Local re-exporting
-<<<<<<< HEAD
 client={ path="client" }
 proofs={ path="proofs" }
 notary={ path="notary" }
-=======
-client         ={ path="client" }
-proofs         ={ path="proofs" }
 web-prover-core={ path="web-prover-core" }
->>>>>>> 773e5882
 # Serde
 serde     ={ version="1.0.204", features=["derive"] }
 serde_json="1.0.120"
