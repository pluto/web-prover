[workspace]
<<<<<<< HEAD
members = [
    "client/",
    "tlsn/notary-server/",
    "wasm-client/",
]
=======
members = ["client/", "tlsn/notary-server/", "tester/"]
>>>>>>> 3e2c6c02
resolver = "2"

[workspace.dependencies]
# CLI
clap = { version = "4.5.7", features = ["derive"] }<|MERGE_RESOLUTION|>--- conflicted
+++ resolved
@@ -1,13 +1,5 @@
 [workspace]
-<<<<<<< HEAD
-members = [
-    "client/",
-    "tlsn/notary-server/",
-    "wasm-client/",
-]
-=======
-members = ["client/", "tlsn/notary-server/", "tester/"]
->>>>>>> 3e2c6c02
+members = ["client/", "wasm-client/", "tlsn/notary-server/", "tester/"]
 resolver = "2"
 
 [workspace.dependencies]
