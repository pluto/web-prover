use axum::{
  http::StatusCode,
  response::{IntoResponse, Response},
};
use eyre::Report;
use thiserror::Error;
use tlsn_verifier::tls::{VerifierConfigBuilderError, VerifierError};

#[derive(Debug, Error)]
pub enum ProxyError {
  #[error(transparent)]
  TryIntoError(#[from] std::array::TryFromSliceError),

  #[error(transparent)]
  Base64Decode(#[from] base64::DecodeError),

  #[error(transparent)]
  TlsBackend(#[from] tls_client2::BackendError),

  #[error("unable to parse record! position={position:?}, remaining={remaining:?}, e={e:?}")]
  TlsParser { position: u64, remaining: usize, e: String },

  #[error("{0}")]
  TlsHandshakeExtract(String),

  #[error("{0}")]
  TlsHandshakeVerify(String),

  #[error("Error occurred during Sign: {0}")]
  Sign(Box<dyn std::error::Error + Send + 'static>),

  #[error("Session ID Error: {0}")]
  InvalidSessionId(String),
}

impl IntoResponse for ProxyError {
  fn into_response(self) -> Response {
    match self {
      sign @ ProxyError::Sign(_) =>
        (StatusCode::INTERNAL_SERVER_ERROR, sign.to_string()).into_response(),
      ProxyError::TlsHandshakeExtract(e) => (StatusCode::INTERNAL_SERVER_ERROR, e).into_response(),
      _ => (StatusCode::INTERNAL_SERVER_ERROR, "Something wrong happened.").into_response(),
    }
  }
}

#[derive(Debug, thiserror::Error)]
pub enum NotaryServerError {
  #[error(transparent)]
  Unexpected(#[from] Report),

  #[error("Error occurred during notarization: {0}")]
  Notarization(Box<dyn std::error::Error + Send + 'static>),

  #[error("Invalid request from prover: {0}")]
  BadProverRequest(String),

  #[error(transparent)]
  Io(#[from] std::io::Error),

  #[error(transparent)]
<<<<<<< HEAD
  TeeTlsAcceptorError(#[from] caratls::server::TeeTlsAcceptorError),
=======
  SerdeJson(#[from] serde_json::Error),
>>>>>>> d8c81d51

  #[error("Error occurred from reading certificates: {0}")]
  CertificateError(String),

  #[error("Error occurred from reasing server config: {0}")]
  ServerConfigError(String),
}

impl From<VerifierError> for NotaryServerError {
  fn from(error: VerifierError) -> Self { Self::Notarization(Box::new(error)) }
}

impl From<VerifierConfigBuilderError> for NotaryServerError {
  fn from(error: VerifierConfigBuilderError) -> Self { Self::Notarization(Box::new(error)) }
}

/// Trait implementation to convert this error into an axum http response
impl IntoResponse for NotaryServerError {
  fn into_response(self) -> Response {
    match self {
      bad_request_error @ NotaryServerError::BadProverRequest(_) =>
        (StatusCode::BAD_REQUEST, bad_request_error.to_string()).into_response(),
      _ => (StatusCode::INTERNAL_SERVER_ERROR, "Something wrong happened.").into_response(),
    }
  }
}<|MERGE_RESOLUTION|>--- conflicted
+++ resolved
@@ -59,11 +59,10 @@
   Io(#[from] std::io::Error),
 
   #[error(transparent)]
-<<<<<<< HEAD
   TeeTlsAcceptorError(#[from] caratls::server::TeeTlsAcceptorError),
-=======
+
+  #[error(transparent)]
   SerdeJson(#[from] serde_json::Error),
->>>>>>> d8c81d51
 
   #[error("Error occurred from reading certificates: {0}")]
   CertificateError(String),
